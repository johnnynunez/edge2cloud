--- conflicted
+++ resolved
@@ -28,9 +28,5 @@
 
 package = [
     sglang('0.4.4', '0.4.3.post2', default=False),
-<<<<<<< HEAD
-    sglang('0.4.5', '0.4.4.post3', default=True),
-=======
     sglang('0.4.6', '0.4.5', default=True),
->>>>>>> 8b35ea3d
 ]