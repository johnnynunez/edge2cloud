
from jetson_containers import CUDA_ARCHITECTURES, CUDA_VERSION, JETPACK_VERSION

def ollama(branch, golang='1.22.8', cmake='3.22.1', requires=None, default=False):
    pkg = package.copy()

    pkg['name'] = f'ollama:{branch}'

    if branch[0].isnumeric():
        branch = 'v' + branch
        
    pkg['build_args'] = {
        'OLLAMA_REPO': 'ollama/ollama',
        'OLLAMA_BRANCH': branch,
        'GOLANG_VERSION': golang,
        'CMAKE_VERSION': cmake,
        'JETPACK_VERSION': str(JETPACK_VERSION),
        'CUDA_VERSION_MAJOR' : CUDA_VERSION.major,
        'CMAKE_CUDA_ARCHITECTURES': ';'.join([str(x) for x in CUDA_ARCHITECTURES]),
    }   
     
    if default:
        pkg['alias'] = 'ollama'

    return pkg
    
package = [
    ollama('main'),
<<<<<<< HEAD
    ollama('0.4.5', default=True), # 0.4.2 -> ollama supports jetson https://github.com/ollama/ollama/releases/tag/v0.4.2
=======
    ollama('0.4.0'),
    ollama('0.5.1', default=True),
>>>>>>> 63debc72
]<|MERGE_RESOLUTION|>--- conflicted
+++ resolved
@@ -26,10 +26,6 @@
     
 package = [
     ollama('main'),
-<<<<<<< HEAD
-    ollama('0.4.5', default=True), # 0.4.2 -> ollama supports jetson https://github.com/ollama/ollama/releases/tag/v0.4.2
-=======
     ollama('0.4.0'),
     ollama('0.5.1', default=True),
->>>>>>> 63debc72
 ]