#!/usr/bin/env python3
#
# Container build system for managing package configurations and multi-stage build chains, with automated testing and dependency tracking.
#
# A "package" is composed of a Dockerfile, configs, and test scripts.  These are found under the jetson-containers/packages directory.
# There are also "meta-packages" that have no Dockerfiles themselves, but specify a set of packages to include (e.g. l4t-pytorch)
#
# Configuration metadata (such as the package's dependencies) can be inline YAML in the Dockerfile header.
# It can also be a config.py script that sets build arguments dynamically (i.e. based on the L4T version)
# Subpackages can be dynamically created in the config files (i.e. the various permutations of the ROS containers)
#
# Some example build scenarios:
#
#   $ jetson-containers/build.sh --name=xyz pytorch jupyterlab     # build container with PyTorch and JupyterLab server
#   $ jetson-containers/build.sh --multiple pytorch tensorflow     # build separate containers for PyTorch and
#   $ jetson-containers/build.sh --multiple ros:humble*            # build all ROS Humble containers (can use wildcards)
#   $ jetson-containers/build.sh ros:humble-desktop pytorch        # build ROS Humble with PyTorch on top
#   $ jetson-containers/build.sh --base=xyz:latest pytorch         # add PyTorch to an existing container
#
# Typically the jetson-containers/build.sh wrapper script is used to launch this underlying Python module. jetson-containers can also
# build external out-of-tree projects that have their own Dockerfile.  And you can add your own package search dirs for other packages.
#
import argparse
import os
import pprint
import re
import sys
import traceback

from jetson_containers import (
    build_container, build_containers, find_packages, package_search_dirs,
    cprint, to_bool, log_config, log_error, log_status, log_versions, LogConfig
)
from jetson_containers.network import get_log_tail
from jetson_containers.webhook import send_webhook
from jetson_containers.logging import get_log_dir

parser = argparse.ArgumentParser()

parser.add_argument('packages', type=str, nargs='*', default=[], help='packages or containers to build (filterable by wildcards)')

parser.add_argument('--name', type=str, default='', help="the name of the output container to build")
parser.add_argument('--base', type=str, default='', help="the base container to use at the beginning of the build chain (default: l4t-jetpack)")
parser.add_argument('--multiple', action='store_true', help="the specified packages should be built independently as opposed to chained together")
parser.add_argument('--build-flags', type=str, default='', help="extra flags to pass to 'docker build' commands")
parser.add_argument('--build-args', type=str, default='', help="container build arguments (--build-arg) as a string of comma separated key:value pairs")
parser.add_argument('--use-proxy', action='store_true', help="use the host's proxy envvars for the container build")
parser.add_argument('--package-dirs', type=str, default='', help="additional package search directories (comma or colon-separated)")

parser.add_argument('--list-packages', action='store_true', help="show the list of packages that were found under the search directories")
parser.add_argument('--show-packages', action='store_true', help="show info about one or more packages (if none are specified, all will be listed")
parser.add_argument('--skip-packages', type=str, default='', help="disable certain packages/containers (filterable by wildcards, comma/colon-separated)")
parser.add_argument('--skip-errors', action='store_true', help="continue building when errors occur (only relevant when --multiple is in use)")
parser.add_argument('--skip-tests', type=str, default='', help="comma-separated list of package tests to disable ('intermediate' to disable build-stage tests, 'all' to disable all)")
parser.add_argument('--test-only', type=str, default='', help="only test the specified packages (comma/colon-separated list)")

parser.add_argument('--simulate', action='store_true', help="print out the build commands without actually building the containers")
parser.add_argument('--push', type=str, default='', help="repo or user to push built container image to (no push by default)")
parser.add_argument('--no-github-api', action='store_true', help="disalbe Github API use to force rebuild on new git commits")

parser.add_argument('--log-dir', '--logs', type=str, default=None, help="sets the directory to save container build logs to (default: jetson-containers/logs)")
parser.add_argument('--log-level', type=str, default=None, choices=LogConfig.levels, help="sets the logging verbosity level")
parser.add_argument('--log-colors', type=to_bool, default=None, help=f"enable/disable terminal colors and formatting (defaults to true)")
parser.add_argument('--log-status', type=to_bool, default=None, help=f"enable status bar at bottom of terminal (defaults to true)")

parser.add_argument('--debug', action='store_true', help="enable debug logging")
parser.add_argument('--verbose', action='store_true', help="enable verbose logging")
parser.add_argument('--version', action='store_true', help="print platform version info and exit")

args = parser.parse_args()

# configure logging
log_config(**vars(args))

# validate args
if args.skip_errors and not args.multiple:
    raise ValueError("--skip-errors can only be used with --multiple flag")

# split multi-value keyword arguments
args.package_dirs = re.split(',|;|:', args.package_dirs)
args.skip_packages = re.split(',|;|:', args.skip_packages)
args.skip_tests = re.split(',|;|:', args.skip_tests)
args.test_only = re.split(',|;|:', args.test_only)

print(f'\n{args}\n')
log_versions()
cprint(f"\n$ jetson-containers {' '.join(sys.argv[1:])}\n", attrs='bold')

if args.version:
    sys.exit()

# cast build args into dictionary
if args.build_args:
    try:
        key_value_pairs = args.build_args.split(',')
        args.build_args = {pair.split(':')[0]: pair.split(':', maxsplit=1)[1] for pair in key_value_pairs}
    except(ValueError, IndexError):
        raise argparse.ArgumentTypeError("Invalid dictionary format. Use key1:value1, key2:value2 ...")
else:
    args.build_args = {}

# add proxy to build args if flag is set
if args.use_proxy:
    proxy_vars = ['http_proxy', 'https_proxy', 'no_proxy', 'HTTP_PROXY', 'HTTPS_PROXY', 'NO_PROXY']
    for var in proxy_vars:
        if var in os.environ:
            args.build_args[var] = os.environ[var]

# add package directories
if args.package_dirs:
    package_search_dirs(args.package_dirs)

# list/show package info
if args.list_packages or args.show_packages:
    packages = find_packages(args.packages, skip=args.skip_packages)

    if args.list_packages:
        for package in sorted(packages.keys()):
            print(package)

    if args.show_packages:
        for key in sorted(packages.keys()):
            fmt = pprint.pformat(packages[key], indent=2)[1:-1].replace('\n', '\n  ')
            cprint(f"\n<b>> {key}</b>\n\n   {fmt}")

    sys.exit(0)

# Initialize build status and error message
build_status = 'success'
build_error = None

try:
    # build one multi-stage container from chain of packages
    # or launch multiple independent container builds
    if not args.multiple:
        build_container(**vars(args))
    else:
        build_containers(**vars(args))
except Exception as error:
    build_status = 'failure'
    build_error = str(error)
    log_error(f"Failed building:  {', '.join(args.packages)}\n\n{traceback.format_exc()}")
<<<<<<< HEAD
    raise  # Re-raise the exception to maintain existing behavior
=======
    # exit non-zero so CI detects failure
    sys.exit(1)
>>>>>>> d82c8760
finally:
    # Send webhook notification
    try:
        if build_status == 'success':
            message = f"Successfully built packages: {', '.join(args.packages)}"
        else:
            # For failures, include error message and last 10 lines of build log if available
            message = f"Build failed for packages: {', '.join(args.packages)}"
            if build_error:
                message += f"\nError: {build_error}"
            
            # Try to get the last 10 lines from the build log
            try:
                log_dir = get_log_dir()
                # Look for common log file names in the log directory
                potential_log_files = ['build.log', 'docker.log', 'container.log']
                log_tail = ""
                
                for log_name in potential_log_files:
                    log_path = os.path.join(log_dir, log_name)
                    log_tail = get_log_tail(log_path, 10)
                    if log_tail:
                        break
                
                if log_tail:
                    message += f"\n\nLast 10 lines from build log:\n{log_tail}"
                    
            except Exception as log_tail_error:
                # Don't let log tail retrieval errors affect the main build process, but log the error for debugging
                log_error(f"Failed to retrieve build log tail: {log_tail_error}\n\n{traceback.format_exc()}")        

        # Collect build command and environment variables for webhook
        build_command = f"jetson-containers {' '.join(sys.argv[1:])}"
        
        env_vars = {}
        # Collect relevant environment variables
        for env_var in ['CUDA_VERSION', 'LSB_RELEASE', 'PYTHON_VERSION']:
            if env_var in os.environ:
                env_vars[env_var] = os.environ[env_var]
        
        # Select appropriate webhook URL based on build status
        if build_status == 'success':
            webhook_url = os.environ.get('JC_BUILD_SUCCESS_WEBHOOK_URL')
        else:
            webhook_url = os.environ.get('JC_BUILD_FAILURE_WEBHOOK_URL')

        send_webhook(build_status, args.packages, message, build_command, env_vars, webhook_url)
    except Exception as webhook_error:
        # Don't let webhook errors affect the main build process, but log the error for debugging
        log_error(f"Webhook notification failed: {webhook_error}\n\n{traceback.format_exc()}")
    
    log_status(done=True)<|MERGE_RESOLUTION|>--- conflicted
+++ resolved
@@ -140,12 +140,8 @@
     build_status = 'failure'
     build_error = str(error)
     log_error(f"Failed building:  {', '.join(args.packages)}\n\n{traceback.format_exc()}")
-<<<<<<< HEAD
-    raise  # Re-raise the exception to maintain existing behavior
-=======
     # exit non-zero so CI detects failure
     sys.exit(1)
->>>>>>> d82c8760
 finally:
     # Send webhook notification
     try:
@@ -156,36 +152,36 @@
             message = f"Build failed for packages: {', '.join(args.packages)}"
             if build_error:
                 message += f"\nError: {build_error}"
-            
+
             # Try to get the last 10 lines from the build log
             try:
                 log_dir = get_log_dir()
                 # Look for common log file names in the log directory
                 potential_log_files = ['build.log', 'docker.log', 'container.log']
                 log_tail = ""
-                
+
                 for log_name in potential_log_files:
                     log_path = os.path.join(log_dir, log_name)
                     log_tail = get_log_tail(log_path, 10)
                     if log_tail:
                         break
-                
+
                 if log_tail:
                     message += f"\n\nLast 10 lines from build log:\n{log_tail}"
-                    
+
             except Exception as log_tail_error:
                 # Don't let log tail retrieval errors affect the main build process, but log the error for debugging
-                log_error(f"Failed to retrieve build log tail: {log_tail_error}\n\n{traceback.format_exc()}")        
+                log_error(f"Failed to retrieve build log tail: {log_tail_error}\n\n{traceback.format_exc()}")
 
         # Collect build command and environment variables for webhook
         build_command = f"jetson-containers {' '.join(sys.argv[1:])}"
-        
+
         env_vars = {}
         # Collect relevant environment variables
         for env_var in ['CUDA_VERSION', 'LSB_RELEASE', 'PYTHON_VERSION']:
             if env_var in os.environ:
                 env_vars[env_var] = os.environ[env_var]
-        
+
         # Select appropriate webhook URL based on build status
         if build_status == 'success':
             webhook_url = os.environ.get('JC_BUILD_SUCCESS_WEBHOOK_URL')
@@ -196,5 +192,5 @@
     except Exception as webhook_error:
         # Don't let webhook errors affect the main build process, but log the error for debugging
         log_error(f"Webhook notification failed: {webhook_error}\n\n{traceback.format_exc()}")
-    
+
     log_status(done=True)