#!/usr/bin/env python3
# finds the versions of JetPack-L4T and CUDA from the build environment:
#
#    L4T_VERSION (packaging.version.Version) -- found in /etc/nv_tegra_release
#    JETPACK_VERSION (packaging.version.Version) -- derived from L4T_VERSION
#    PYTHON_VERSION (packaging.version.Version) -- the default for LSB_RELEASE (can override with $PYTHON_VERSION environment var)
#    CUDA_VERSION (packaging.version.Version) -- found in /usr/local/cuda (can override with $CUDA_VERSION environment var)
#    CUDA_ARCHITECTURES (list[int]) -- e.g. [53, 62, 72, 87, 101]
#    SYSTEM_ARCH (str) -- e.g. 'aarch64' or 'x86_64'
#    LSB_RELEASE (str) -- e.g. '18.04', '20.04', '22.04'
#    
import os
import re
import sys
import json
import shutil
import datetime
import platform
import subprocess
import glob

from packaging.version import Version


def get_l4t_version(version_file='/etc/nv_tegra_release', l4t_version: str=None):
    """
    Returns the L4T_VERSION in a packaging.version.Version object
    Which can be compared against other version objects:  https://packaging.pypa.io/en/latest/version.html
    You can also access the version components directly.  For example, on L4T R35.3.1:
    
        version.major == 35
        version.minor == 3
        version.micro == 1
        
    The L4T_VERSION will either be parsed from /etc/nv_tegra_release or the $L4T_VERSION environment variable.
    """
    if l4t_version:
        return Version(l4t_version) if not isinstance(l4t_version, Version) else l4t_version

    if 'L4T_VERSION' in os.environ and len(os.environ['L4T_VERSION']) > 0:
        return Version(os.environ['L4T_VERSION'].lower().lstrip('r'))
        
    if SYSTEM_ARCH != 'aarch64':
        return Version('36.4.0') # for x86 to unlock L4T checks

    if not os.path.isfile(version_file):
        raise IOError(f"L4T_VERSION file doesn't exist:  {version_file}")
        
    with open(version_file) as file:
        line = file.readline()
        
    # R32 (release), REVISION: 7.1, GCID: 29689809, BOARD: t186ref, EABI: aarch64, DATE: Wed Feb  2 21:33:23 UTC 2022
    # R34 (release), REVISION: 1.1, GCID: 30414990, BOARD: t186ref, EABI: aarch64, DATE: Tue May 17 04:20:55 UTC 2022
    # R35 (release), REVISION: 2.1, GCID: 32398013, BOARD: t186ref, EABI: aarch64, DATE: Sun Jan 22 03:18:23 UTC 2023
    # R35 (release), REVISION: 3.1, GCID: 32790763, BOARD: t186ref, EABI: aarch64, DATE: Wed Mar 15 07:54:12 UTC 2023
    parts = [part.strip() for part in line.split(',')]

    # parse the release
    l4t_release = parts[0]
    l4t_release_prefix = '# R'
    l4t_release_suffix = ' (release)'
    
    if not l4t_release.startswith(l4t_release_prefix) or not l4t_release.endswith(l4t_release_suffix):
        raise ValueError(f"L4T release string is invalid or in unexpected format:  '{l4t_release}'")
        
    l4t_release = l4t_release[len(l4t_release_prefix):-len(l4t_release_suffix)]

    # parse the revision
    l4t_revision = parts[1]
    l4t_revision_prefix = 'REVISION: '
    
    if not l4t_revision.startswith(l4t_revision_prefix):
        raise ValueError(f"L4T revision '{l4t_revision}' doesn't start with expected prefix '{l4t_revision_prefix}'")
       
    l4t_revision = l4t_revision[len(l4t_revision_prefix):]
    
    # return packaging.version object
    return Version(f'{l4t_release}.{l4t_revision}')
    

def nv_tegra_release(version_file='/etc/nv_tegra_release', dst=None):
    """
    Return the contents of the `/etc/nv_tegra_release` file, optionally
    saving a copy to the destination path, and generating a default if not found.
    """
    if os.path.exists(version_file):
        if dst:
            shutil.copyfile(version_file, dst)
        with open(version_file) as file:
            return file.read()
        
    text = ''.join([
        f"# R{L4T_VERSION.major} (release), ",
        f"REVISION: {L4T_VERSION.minor}.{L4T_VERSION.micro}, ",
        f"GCID: 12345678, BOARD: generic, ",
        f"EABI: {SYSTEM_ARCH}, ",
        f"DATE: {datetime.datetime.now().strftime('%a %b %d %H:%M:%S %Z %Y')}\n",
        f"# KERNEL_VARIANT: oot\n",
        f"TARGET_USERSPACE_LIB_DIR=nvidia\n",
        f"TARGET_USERSPACE_LIB_DIR_PATH=/usr/lib/{SYSTEM_ARCH}-linux-gnu/nvidia"
    ])

    if dst:
        with open(dst, 'w') as file:
            file.write(text)

    return text


def get_jetpack_version(l4t_version: str=None, default='5.1'):
    """
    Returns the version of JetPack (based on the L4T version)
    https://github.com/rbonghi/jetson_stats/blob/master/jtop/core/jetson_variables.py

    JETPACK_VERSION will be determined based on L4T_VERSION or overridden by the $JETPACK_VERSION environment variable.
    """
    if not l4t_version:
        l4t_version = get_l4t_version()

    if not isinstance(l4t_version, Version):
        l4t_version = Version(l4t_version)

    if 'JETPACK_VERSION' in os.environ and len(os.environ['JETPACK_VERSION']) > 0:
        return Version(os.environ['JETPACK_VERSION'].lower().lstrip('r'))
        
    NVIDIA_JETPACK = {
        # -------- JP6 --------
        "36.4.3": "6.2",
        "36.4.2": "6.1.1",
        "36.4.0": "6.1 GA",
        "36.3.0": "6.0 GA",
        "36.2.0": "6.0 DP",
        "36.0.0": "6.0 EA",
        
        # -------- JP5 --------
        "35.4.1": "5.1.2",
        "35.3.1": "5.1.1",
        "35.3.0": "5.1.1 PRE",
        "35.2.1": "5.1",
        "35.1.0": "5.0.2 GA",
        "34.1.1": "5.0.1 DP",
        "34.1.0": "5.0 DP",
        "34.0.1": "5.0 PRE-DP",
        # -------- JP4 --------
        "32.7.5": "4.6.5",
        "32.7.4": "4.6.4",
        "32.7.3": "4.6.3",
        "32.7.2": "4.6.2",
        "32.7.1": "4.6.1",
        "32.6.1": "4.6",
        "32.5.2": "4.5.1",
        "32.5.1": "4.5.1",
        "32.5.0": "4.5",
        "32.5": "4.5",
        "32.4.4": "4.4.1",
        "32.4.3": "4.4",
        "32.4.2": "4.4 DP",
        "32.3.1": "4.3",
        "32.2.3": "4.2.3",
        "32.2.1": "4.2.2",
        "32.2.0": "4.2.1",
        "32.2": "4.2.1",
        "32.1.0": "4.2",
        "32.1": "4.2",
        "31.1.0": "4.1.1",
        "31.1": "4.1.1",
        "31.0.2": "4.1",
        "31.0.1": "4.0",
        # -------- Old JP --------
        "28.4.0": "3.3.3",
        "28.2.1": "3.3 | 3.2.1",
        "28.2.0": "3.2",
        "28.2": "3.2",
        "28.1.0": "3.1",
        "28.1": "3.1",
        "27.1.0": "3.0",
        "27.1": "3.0",
        "24.2.1": "3.0 | 2.3.1",
        "24.2.0": "2.3",
        "24.2": "2.3",
        "24.1.0": "2.2.1 | 2.2",
        "24.1": "2.2.1 | 2.2",
        "23.2.0": "2.1",
        "23.2": "2.1",
        "23.1.0": "2.0",
        "23.1": "2.0",
        "21.5.0": "2.3.1 | 2.3",
        "21.5": "2.3.1 | 2.3",
        "21.4.0": "2.2 | 2.1 | 2.0 | 1.2 DP",
        "21.4": "2.2 | 2.1 | 2.0 | 1.2 DP",
        "21.3.0": "1.1 DP",
        "21.3": "1.1 DP",
        "21.2.0": "1.0 DP",
        "21.2": "1.0 DP",
    }

    for key in NVIDIA_JETPACK:
        if Version(key) == l4t_version:
            return Version(NVIDIA_JETPACK[key].split(' ')[0])
    
    if not default:
        raise RuntimeError(f"invalid/unknown L4T_VERSION {l4t_version}")
    else:
        return Version(default)
        
        
def get_cuda_version(version_file: str="/usr/local/cuda/version.json", l4t_version: str=None):
    """
    Returns the installed version of the CUDA Toolkit in a packaging.version.Version object
    The CUDA_VERSION will either be parsed from /usr/local/cuda/version.json or the $CUDA_VERSION environment variable.
    """
    def to_version(version):
        version = Version(version)
        return Version(f"{version.major}.{version.minor}")
        
    if 'CUDA_VERSION' in os.environ and len(os.environ['CUDA_VERSION']) > 0:
        return to_version(os.environ['CUDA_VERSION'])
        
    if LSB_RELEASE == '24.04' and L4T_VERSION.major <= 36:
        return Version('12.8') # default to CUDA 12.8 for 24.04 containers on JP6

    if l4t_version or not os.path.isfile(version_file):
        # In case only the CUDA runtime is installed
        so_file_path = "/usr/local/cuda/targets/aarch64-linux/lib/libcudart.so.*.*.*"
        files = glob.glob(so_file_path)
        if files and not l4t_version:
            file_path = files[0]  # Assuming there is only one matching file
            version_match = re.search(r'libcudart\.so\.(\d+\.\d+\.\d+)', file_path)

            if version_match:
                version_number = version_match.group(1)
                return to_version(version_number)
            else:
                print("-- unable to extract CUDA version number")
        else:
            l4t_version = get_l4t_version(l4t_version=l4t_version)
            if l4t_version.major >= 36:
                # L4T r36.x (JP 6.x) and above does not require having CUDA installed on host
                # When CUDA is not installed on host, users can specify which version of 
                # CUDA (and matching version cuDNN and TensorRT) in container by 
                # executing, for example, `export CUDA_VERSION=12.8`.
                # If the env variable is not set, set the CUDA_VERSION to be the CUDA version
                # that made available with the release of L4T_VERSION 
                if l4t_version == Version('36.4') or l4t_version == Version('36.4.2') or l4t_version == Version('36.4.3'):
                    cuda_version = '12.6'
                elif l4t_version == Version('36.3'):
                    cuda_version = '12.4'
                elif l4t_version == Version('36.2'):
                    cuda_version = '12.2'
                else:
                    print(f"### [Warn] Unknown L4T_VERSION: {L4T_VERSION}")
                    cuda_version = '12.2'
            else:
                # L4T r35 and below, and don't find CUDA installed on host
                cuda_version = '0.0' # Note, this get_cuda_version() function used to reutrn '0.0' as str.
            return Version(cuda_version)
        
    with open(version_file) as file:
        versions = json.load(file)
        
    return to_version(versions['cuda_nvcc']['version'])


def cuda_short_version(cuda_version: str=None):
    """
    Return the abbreviated CUDA version string (like 'cu124' from '12.4')
    """
    if not cuda_version:
        cuda_version = CUDA_VERSION

    if isinstance(cuda_version, str):
        cuda_version = Version(cuda_version)

    return f"cu{cuda_version.major}{cuda_version.minor}"


def get_cuda_arch(l4t_version: str=None, format=list):
    """
    Return the default list of CUDA/NVCC device architectures for the given L4T_VERSION.
    """
    if not l4t_version:
        l4t_version = get_l4t_version()

    if not isinstance(l4t_version, Version):
        l4t_version = Version(l4t_version)

<<<<<<< HEAD
    if SYSTEM_ARM:
        # Nano/TX1 = 5.3, TX2 = 6.2, Xavier = 7.2, Orin = 8.7
        if l4t_version.major >= 36:    # JetPack 6
            cuda_architectures = [87]
        elif l4t_version.major >= 34:  # JetPack 5
            cuda_architectures = [72, 87]
        elif l4t_version.major == 32:  # JetPack 4
            cuda_architectures = [53, 62, 72]
    else:
        cuda_architectures = [
            80, 86, # Ampere
            89, # Ada
            90, # Hopper
            100, 101, 120 # Blackwell
        ] 
=======
    # Nano/TX1 = 5.3, TX2 = 6.2, Xavier = 7.2, Orin = 8.7, Thor = 10.1
    if l4t_version.major >= 38:    # JetPack 7
        cuda_architectures = [87, 101]
    elif l4t_version.major >= 36:    # JetPack 6
        cuda_architectures = [87, 101]
    elif l4t_version.major >= 34:  # JetPack 5
        cuda_architectures = [72, 87]
    elif l4t_version.major == 32:  # JetPack 4
        cuda_architectures = [53, 62, 72]
>>>>>>> 95701488

    if format == list:
        return cuda_architectures
    elif format == str:
        return ';'.join([f'{x/10:.1f}' for x in cuda_architectures])
    else:
        raise ValueError(f"get_cuda_arch() expected format=list or str (was {format})")
    

def get_l4t_base(l4t_version: str=None):
    """
    Returns the l4t-base or l4t-jetpack container to use
    """
    if not l4t_version:
        l4t_version = get_l4t_version()

    if l4t_version.major >= 36:   # JetPack 6
        return f"ubuntu:{LSB_RELEASE}" #"nvcr.io/ea-linux4tegra/l4t-jetpack:r36.0.0"
    elif l4t_version.major >= 34: # JetPack 5
        if l4t_version >= Version('35.4.1'):
            return "nvcr.io/nvidia/l4t-jetpack:r35.4.1"
        else:
            return f"nvcr.io/nvidia/l4t-jetpack:r{l4t_version}"
    else:
        if l4t_version >= Version('32.7.1'):
            return "nvcr.io/nvidia/l4t-base:r32.7.1"
        else:
            return f"nvcr.io/nvidia/l4t-base:r{l4t_version}"
            
           
def l4t_version_from_tag(tag):
    """
    Extract the L4T_VERSION from a container tag by searching it for patterns like 'r35.2.1' / ect.
    Returns a packaging.version.Version object, or None if a valid L4T_VERSION couldn't be found in the tag.
    """
    tag = tag.split(':')[-1]
    tag = re.split('-|_', tag)
    
    for t in tag:
        if t[0] != 'r' and t[0] != 'R':
            continue
        try:
            return Version(t[1:])
        except:
            continue
            
    return None


def l4t_version_compatible(l4t_version, l4t_version_host=None, **kwargs):
    """
    Returns true if the host OS can run containers built for the provided L4T version.
    """
    if not l4t_version:
        return False
        
    if not l4t_version_host:
        l4t_version_host = get_l4t_version()

    if not isinstance(l4t_version, Version):
        l4t_version = Version(l4t_version)

    if l4t_version_host.major == 36: # JetPack 6 runs containers for JetPack 6
        if l4t_version.major == 36:
            if l4t_version.minor < 4 and l4t_version_host.minor < 4:
                return True
            elif l4t_version.minor >= 4 and l4t_version_host.minor >= 4:
                return True
    elif l4t_version_host.major == 35: # JetPack 5.1 can run other JetPack 5.1.x containers
        if l4t_version.major == 35:
            return True
    elif l4t_version_host.major == 34: # JetPack 5.0 runs other JetPack 5.0.x containers
        if l4t_version.major == 34:
            return True
    elif l4t_version_host >= Version('32.7'): # JetPack 4.6.1+ runs other JetPack 4.6.x containers
        if l4t_version >= Version('32.7'):
            return True
            
    return l4t_version == l4t_version_host
    
 
def get_lsb_release(l4t_version: str=None):
    """
    Returns the default Ubuntu version to build (e.g. 24.04)
    First this uses the LSB_RELEASE environment variable if set.
    Otherwise, on aarch64 it gets taken from the running host OS.
    On x86, it always gets set to 24.04 right now for consistency.
    """
    if l4t_version:
        l4t_version = get_l4t_version(l4t_version=l4t_version)
        if l4t_version.major > 36: 
            return '24.04'
        elif l4t_version.major == 36:
            return '22.04'
        elif l4t_version.major >= 34: 
            return '20.04'
        elif l4t_version.major == 32:
            return '18.04'
        else:
            return
        
    def lsb(type):
        return subprocess.run(["lsb_release", f"-{type}s"], stdout=subprocess.PIPE, stderr=subprocess.PIPE, universal_newlines=True, check=True).stdout.strip()

    return os.environ.get(
        'LSB_RELEASE', 
        '24.04' if SYSTEM_ARCH == 'x86_64' else lsb('r')
    )


def get_python_version(lsb_release: str=None):
    """
    Gets the default version of Python to use (e.g. 3.12)
    First this uses the PYTHON_VERSION environment variable if set.
    Otherwise, it checks if LSB_RELEASE is in the DEFAULT_PYTHON_VERSIONS table.
    Finally, it falls back to the version of Python running this script from the host.
    """
    if lsb_release:
        return DEFAULT_PYTHON_VERSIONS[lsb_release]

    env = os.environ.get('PYTHON_VERSION', None)

    if env and len(env) > 0:
        return Version(env)
    elif LSB_RELEASE in DEFAULT_PYTHON_VERSIONS:
        return DEFAULT_PYTHON_VERSIONS[LSB_RELEASE]
    else:
        return Version(f'{sys.version_info.major}.{sys.version_info.minor}')


def check_arch(arch: str, system_arch: str=None):
    """
    Returns true if matching SYSTEM_ARCH or DOCKER_ARCH
    """
    if system_arch:
        return arch == system_arch
    else:
        return arch == SYSTEM_ARCH or arch == DOCKER_ARCH


# ubuntu info
LSB_RELEASES = {
    '16.04': 'xenial',
    '18.04': 'bionic',
    '20.04': 'focal',
    '22.04': 'jammy',
    '24.04': 'noble',
}

DEFAULT_PYTHON_VERSIONS = {
    '18.04': Version('3.6'),
    '20.04': Version('3.8'),
    '22.04': Version('3.10'),
    '24.04': Version('3.12'),
}

DOCKER_ARCHS = {
    'aarch64': 'arm64',
    'x86_64': 'amd64'
}

# cpu architecture
SYSTEM_ARCH = os.environ.get('SYSTEM_ARCH', platform.machine())
DOCKER_ARCH = DOCKER_ARCHS[SYSTEM_ARCH]

SYSTEM_ARM = (SYSTEM_ARCH == 'aarch64')
SYSTEM_X86 = (SYSTEM_ARCH == 'x86_64')

SYSTEM_ARCH_LIST = []

for arch in DOCKER_ARCHS.items():
    SYSTEM_ARCH_LIST.extend(arch)

# os/jetpack/cuda versions
LSB_RELEASE = get_lsb_release()
L4T_VERSION = get_l4t_version()
JETPACK_VERSION = get_jetpack_version()
PYTHON_VERSION = get_python_version()
CUDA_VERSION = get_cuda_version()
CUDA_SHORT_VERSION = cuda_short_version()
CUDA_ARCHITECTURES = get_cuda_arch()<|MERGE_RESOLUTION|>--- conflicted
+++ resolved
@@ -124,6 +124,8 @@
         return Version(os.environ['JETPACK_VERSION'].lower().lstrip('r'))
         
     NVIDIA_JETPACK = {
+        # -------- JP7 --------
+        "37.0.0": "7.0 EA",
         # -------- JP6 --------
         "36.4.3": "6.2",
         "36.4.2": "6.1.1",
@@ -215,7 +217,10 @@
         
     if 'CUDA_VERSION' in os.environ and len(os.environ['CUDA_VERSION']) > 0:
         return to_version(os.environ['CUDA_VERSION'])
-        
+      
+    if LSB_RELEASE == '24.04' and L4T_VERSION.major > 36:
+        return Version('13.0') # default to CUDA 13.0 for 24.04 containers on JP7
+      
     if LSB_RELEASE == '24.04' and L4T_VERSION.major <= 36:
         return Version('12.8') # default to CUDA 12.8 for 24.04 containers on JP6
 
@@ -283,35 +288,28 @@
 
     if not isinstance(l4t_version, Version):
         l4t_version = Version(l4t_version)
-
-<<<<<<< HEAD
+    
+    # supported_arches = ['3.5', '3.7', '5.0', '5.2', '5.3', '6.0', '6.1', '6.2',
+    #                    '7.0', '7.2', '7.5', '8.0', '8.6', '8.7', '8.9', '9.0', '9.0a',
+    #                    '10.0', '10.0a', '10.1', '10.1a', '12.0', '12.0a']
     if SYSTEM_ARM:
-        # Nano/TX1 = 5.3, TX2 = 6.2, Xavier = 7.2, Orin = 8.7
-        if l4t_version.major >= 36:    # JetPack 6
-            cuda_architectures = [87]
-        elif l4t_version.major >= 34:  # JetPack 5
-            cuda_architectures = [72, 87]
-        elif l4t_version.major == 32:  # JetPack 4
-            cuda_architectures = [53, 62, 72]
+        # TODO ADD LOGIC 
+        # Nano/TX1 = 5.3, TX2 = 6.2, Xavier = 7.2, Orin = 8.7, Thor = 10.1
+    if l4t_version.major >= 38:   # JetPack 7
+        cuda_architectures = [87, 101]
+    elif l4t_version.major >= 36: # JetPack 6
+        cuda_architectures = [87]
+    elif l4t_version.major >= 34: # JetPack 5
+        cuda_architectures = [72, 87]
+    elif l4t_version.major == 32: # JetPack 4
+        cuda_architectures = [53, 62, 72]
     else:
         cuda_architectures = [
             80, 86, # Ampere
             89, # Ada
             90, # Hopper
             100, 101, 120 # Blackwell
-        ] 
-=======
-    # Nano/TX1 = 5.3, TX2 = 6.2, Xavier = 7.2, Orin = 8.7, Thor = 10.1
-    if l4t_version.major >= 38:    # JetPack 7
-        cuda_architectures = [87, 101]
-    elif l4t_version.major >= 36:    # JetPack 6
-        cuda_architectures = [87, 101]
-    elif l4t_version.major >= 34:  # JetPack 5
-        cuda_architectures = [72, 87]
-    elif l4t_version.major == 32:  # JetPack 4
-        cuda_architectures = [53, 62, 72]
->>>>>>> 95701488
-
+        ]
     if format == list:
         return cuda_architectures
     elif format == str:
@@ -327,7 +325,9 @@
     if not l4t_version:
         l4t_version = get_l4t_version()
 
-    if l4t_version.major >= 36:   # JetPack 6
+    if l4t_version.major >= 38:   # JetPack 7
+        return f"ubuntu:{LSB_RELEASE}" #"nvcr.io/ea-linux4tegra/l4t-jetpack:r37.0.0"
+    elif l4t_version.major >= 36:   # JetPack 6
         return f"ubuntu:{LSB_RELEASE}" #"nvcr.io/ea-linux4tegra/l4t-jetpack:r36.0.0"
     elif l4t_version.major >= 34: # JetPack 5
         if l4t_version >= Version('35.4.1'):
@@ -373,7 +373,9 @@
     if not isinstance(l4t_version, Version):
         l4t_version = Version(l4t_version)
 
-    if l4t_version_host.major == 36: # JetPack 6 runs containers for JetPack 6
+    if l4t_version_host.major == 38: # JetPack 7 runs containers for JetPack 7
+        return True
+    elif l4t_version_host.major == 36: # JetPack 6 runs containers for JetPack 6
         if l4t_version.major == 36:
             if l4t_version.minor < 4 and l4t_version_host.minor < 4:
                 return True
@@ -458,6 +460,7 @@
     '20.04': 'focal',
     '22.04': 'jammy',
     '24.04': 'noble',
+    '26.04': '',
 }
 
 DEFAULT_PYTHON_VERSIONS = {
@@ -465,6 +468,7 @@
     '20.04': Version('3.8'),
     '22.04': Version('3.10'),
     '24.04': Version('3.12'),
+    '26.04': Version('3.14'),
 }
 
 DOCKER_ARCHS = {
