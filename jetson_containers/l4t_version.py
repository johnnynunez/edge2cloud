#!/usr/bin/env python3
# finds the versions of JetPack-L4T and CUDA from the build environment:
#
#    L4T_VERSION (packaging.version.Version) -- found in /etc/nv_tegra_release
#    JETPACK_VERSION (packaging.version.Version) -- derived from L4T_VERSION
#    PYTHON_VERSION (packaging.version.Version) -- the default for LSB_RELEASE (can override with $PYTHON_VERSION environment var)
#    CUDA_VERSION (packaging.version.Version) -- found in /usr/local/cuda (can override with $CUDA_VERSION environment var)
#    CUDA_ARCHITECTURES (list[int]) -- e.g. [53, 62, 72, 87]
#    SYSTEM_ARCH (str) -- e.g. 'aarch64' or 'x86_64'
#    LSB_RELEASE (str) -- e.g. '18.04', '20.04', '22.04'
#    LSB_CODENAME (str) -- e.g. 'bionic', 'focal', 'jammy'
#    
import os
import re
import sys
import json
import platform
import subprocess
import glob

from packaging.version import Version


def get_l4t_version(version_file='/etc/nv_tegra_release'):
    """
    Returns the L4T_VERSION in a packaging.version.Version object
    Which can be compared against other version objects:  https://packaging.pypa.io/en/latest/version.html
    You can also access the version components directly.  For example, on L4T R35.3.1:
    
        version.major == 35
        version.minor == 3
        version.micro == 1
        
    The L4T_VERSION will either be parsed from /etc/nv_tegra_release or the $L4T_VERSION environment variable.
    """
    if platform.machine() != 'aarch64':
        raise ValueError(f"L4T_VERSION isn't supported on {platform.machine()} architecture (aarch64 only)")
        
    if 'L4T_VERSION' in os.environ and len(os.environ['L4T_VERSION']) > 0:
        return Version(os.environ['L4T_VERSION'].lower().lstrip('r'))
        
    if not os.path.isfile(version_file):
        raise IOError(f"L4T_VERSION file doesn't exist:  {version_file}")
        
    with open(version_file) as file:
        line = file.readline()
        
    # R32 (release), REVISION: 7.1, GCID: 29689809, BOARD: t186ref, EABI: aarch64, DATE: Wed Feb  2 21:33:23 UTC 2022
    # R34 (release), REVISION: 1.1, GCID: 30414990, BOARD: t186ref, EABI: aarch64, DATE: Tue May 17 04:20:55 UTC 2022
    # R35 (release), REVISION: 2.1, GCID: 32398013, BOARD: t186ref, EABI: aarch64, DATE: Sun Jan 22 03:18:23 UTC 2023
    # R35 (release), REVISION: 3.1, GCID: 32790763, BOARD: t186ref, EABI: aarch64, DATE: Wed Mar 15 07:54:12 UTC 2023
    parts = [part.strip() for part in line.split(',')]

    # parse the release
    l4t_release = parts[0]
    l4t_release_prefix = '# R'
    l4t_release_suffix = ' (release)'
    
    if not l4t_release.startswith(l4t_release_prefix) or not l4t_release.endswith(l4t_release_suffix):
        raise ValueError(f"L4T release string is invalid or in unexpected format:  '{l4t_release}'")
        
    l4t_release = l4t_release[len(l4t_release_prefix):-len(l4t_release_suffix)]

    # parse the revision
    l4t_revision = parts[1]
    l4t_revision_prefix = 'REVISION: '
    
    if not l4t_revision.startswith(l4t_revision_prefix):
        raise ValueError(f"L4T revision '{l4t_revision}' doesn't start with expected prefix '{l4t_revision_prefix}'")
       
    l4t_revision = l4t_revision[len(l4t_revision_prefix):]
    
    # return packaging.version object
    return Version(f'{l4t_release}.{l4t_revision}')
    
 
def get_jetpack_version(l4t_version=get_l4t_version(), default='5.1'):
    """
    Returns the version of JetPack (based on the L4T version)
    https://github.com/rbonghi/jetson_stats/blob/master/jtop/core/jetson_variables.py

    JETPACK_VERSION will be determined based on L4T_VERSION or overridden by the $JETPACK_VERSION environment variable.
    """
    
    if not isinstance(l4t_version, Version):
        l4t_version = Version(l4t_version)

    if 'JETPACK_VERSION' in os.environ and len(os.environ['JETPACK_VERSION']) > 0:
        return Version(os.environ['JETPACK_VERSION'].lower().lstrip('r'))
        
    NVIDIA_JETPACK = {
        # -------- JP6 --------
        "36.4.3": "6.2",
        "36.4.2": "6.1.1",
        "36.4.0": "6.1 GA",
        "36.3.0": "6.0 GA",
        "36.2.0": "6.0 DP",
        "36.0.0": "6.0 EA",
        
        # -------- JP5 --------
        "35.4.1": "5.1.2",
        "35.3.1": "5.1.1",
        "35.3.0": "5.1.1 PRE",
        "35.2.1": "5.1",
        "35.1.0": "5.0.2 GA",
        "34.1.1": "5.0.1 DP",
        "34.1.0": "5.0 DP",
        "34.0.1": "5.0 PRE-DP",
        # -------- JP4 --------
        "32.7.5": "4.6.5",
        "32.7.4": "4.6.4",
        "32.7.3": "4.6.3",
        "32.7.2": "4.6.2",
        "32.7.1": "4.6.1",
        "32.6.1": "4.6",
        "32.5.2": "4.5.1",
        "32.5.1": "4.5.1",
        "32.5.0": "4.5",
        "32.5": "4.5",
        "32.4.4": "4.4.1",
        "32.4.3": "4.4",
        "32.4.2": "4.4 DP",
        "32.3.1": "4.3",
        "32.2.3": "4.2.3",
        "32.2.1": "4.2.2",
        "32.2.0": "4.2.1",
        "32.2": "4.2.1",
        "32.1.0": "4.2",
        "32.1": "4.2",
        "31.1.0": "4.1.1",
        "31.1": "4.1.1",
        "31.0.2": "4.1",
        "31.0.1": "4.0",
        # -------- Old JP --------
        "28.4.0": "3.3.3",
        "28.2.1": "3.3 | 3.2.1",
        "28.2.0": "3.2",
        "28.2": "3.2",
        "28.1.0": "3.1",
        "28.1": "3.1",
        "27.1.0": "3.0",
        "27.1": "3.0",
        "24.2.1": "3.0 | 2.3.1",
        "24.2.0": "2.3",
        "24.2": "2.3",
        "24.1.0": "2.2.1 | 2.2",
        "24.1": "2.2.1 | 2.2",
        "23.2.0": "2.1",
        "23.2": "2.1",
        "23.1.0": "2.0",
        "23.1": "2.0",
        "21.5.0": "2.3.1 | 2.3",
        "21.5": "2.3.1 | 2.3",
        "21.4.0": "2.2 | 2.1 | 2.0 | 1.2 DP",
        "21.4": "2.2 | 2.1 | 2.0 | 1.2 DP",
        "21.3.0": "1.1 DP",
        "21.3": "1.1 DP",
        "21.2.0": "1.0 DP",
        "21.2": "1.0 DP",
    }

    for key in NVIDIA_JETPACK:
        if Version(key) == l4t_version:
            return Version(NVIDIA_JETPACK[key].split(' ')[0])
    
    if not default:
        raise RuntimeError(f"invalid/unknown L4T_VERSION {l4t_version}")
    else:
        return Version(default)
        
        
def get_cuda_version(version_file='/usr/local/cuda/version.json'):
    """
    Returns the installed version of the CUDA Toolkit in a packaging.version.Version object
    The CUDA_VERSION will either be parsed from /usr/local/cuda/version.json or the $CUDA_VERSION environment variable.
    """
    def to_version(version):
        version = Version(version)
        return Version(f"{version.major}.{version.minor}")
        
    if 'CUDA_VERSION' in os.environ and len(os.environ['CUDA_VERSION']) > 0:
        return to_version(os.environ['CUDA_VERSION'])
        
    if not os.path.isfile(version_file):
        # In case only the CUDA runtime is installed
        so_file_path = "/usr/local/cuda/targets/aarch64-linux/lib/libcudart.so.*.*.*"
        files = glob.glob(so_file_path)
        if files:
            file_path = files[0]  # Assuming there is only one matching file
            version_match = re.search(r'libcudart\.so\.(\d+\.\d+\.\d+)', file_path)

            if version_match:
                version_number = version_match.group(1)
                return to_version(version_number)
            else:
                print("-- unable to extract CUDA version number")
        else:
            l4t_version = get_l4t_version()
            if l4t_version.major >= 36:
                # L4T r36.x (JP 6.x) and above does not require having CUDA installed on host
                # When CUDA is not installed on host, users can specify which version of 
                # CUDA (and matching version cuDNN and TensorRT) in container by 
                # executing, for example, `export CUDA_VERSION=12.8`.
                # If the env variable is not set, set the CUDA_VERSION to be the CUDA version
                # that made available with the release of L4T_VERSION 
<<<<<<< HEAD
                if l4t_version == Version('36.4'):
                    cuda_version = '12.8'
=======
                if l4t_version == Version('36.4') or l4t_version == Version('36.4.2') or l4t_version == Version('36.4.3'):
                    cuda_version = '12.6'
>>>>>>> a907f84a
                elif l4t_version == Version('36.3'):
                    cuda_version = '12.4'
                elif l4t_version == Version('36.2'):
                    cuda_version = '12.2'
                else:
                    print(f"### [Warn] Unknown L4T_VERSION: {L4T_VERSION}")
                    cuda_version = '12.2'
            else:
                # L4T r35 and below, and don't find CUDA installed on host
                cuda_version = '0.0' # Note, this get_cuda_version() function used to reutrn '0.0' as str.
            return Version(cuda_version)
        
    with open(version_file) as file:
        versions = json.load(file)
        
    return to_version(versions['cuda_nvcc']['version'])


def get_l4t_base(l4t_version=get_l4t_version()):
    """
    Returns the l4t-base or l4t-jetpack container to use
    """
    if l4t_version.major >= 36:   # JetPack 6
        return "ubuntu:22.04" #"nvcr.io/ea-linux4tegra/l4t-jetpack:r36.0.0"
    elif l4t_version.major >= 34: # JetPack 5
        if l4t_version >= Version('35.4.1'):
            return "nvcr.io/nvidia/l4t-jetpack:r35.4.1"
        else:
            return f"nvcr.io/nvidia/l4t-jetpack:r{l4t_version}"
    else:
        if l4t_version >= Version('32.7.1'):
            return "nvcr.io/nvidia/l4t-base:r32.7.1"
        else:
            return f"nvcr.io/nvidia/l4t-base:r{l4t_version}"
            
           
def l4t_version_from_tag(tag):
    """
    Extract the L4T_VERSION from a container tag by searching it for patterns like 'r35.2.1' / ect.
    Returns a packaging.version.Version object, or None if a valid L4T_VERSION couldn't be found in the tag.
    """
    tag = tag.split(':')[-1]
    tag = re.split('-|_', tag)
    
    for t in tag:
        if t[0] != 'r' and t[0] != 'R':
            continue
        try:
            return Version(t[1:])
        except:
            continue
            
    return None


def l4t_version_compatible(l4t_version, l4t_version_host=get_l4t_version(), **kwargs):
    """
    Returns true if the host OS can run containers built for the provided L4T version.
    """
    if not l4t_version:
        return False
        
    if not isinstance(l4t_version, Version):
        l4t_version = Version(l4t_version)

    if l4t_version_host.major == 36: # JetPack 6 runs containers for JetPack 6
        if l4t_version.major == 36:
            if l4t_version.minor < 4 and l4t_version_host.minor < 4:
                return True
            elif l4t_version.minor >= 4 and l4t_version_host.minor >= 4:
                return True
    elif l4t_version_host.major == 35: # JetPack 5.1 can run other JetPack 5.1.x containers
        if l4t_version.major == 35:
            return True
    elif l4t_version_host.major == 34: # JetPack 5.0 runs other JetPack 5.0.x containers
        if l4t_version.major == 34:
            return True
    elif l4t_version_host >= Version('32.7'): # JetPack 4.6.1+ runs other JetPack 4.6.x containers
        if l4t_version >= Version('32.7'):
            return True
            
    return l4t_version == l4t_version_host
    
 
def get_lsb_release():
    """
    Returns a tuple of (LSB_RELEASE, LSB_CODENAME)
       ("18.04", "bionic")
       ("20.04", "focal")
    """
    return (subprocess.run(["lsb_release", "-rs"], stdout=subprocess.PIPE, stderr=subprocess.PIPE, universal_newlines=True, check=True).stdout.strip(),
           subprocess.run(["lsb_release", "-cs"], stdout=subprocess.PIPE, stderr=subprocess.PIPE, universal_newlines=True, check=True).stdout.strip())

            
# set L4T_VERSION and CUDA_VERSION globals        
L4T_VERSION = get_l4t_version()
JETPACK_VERSION = get_jetpack_version()
CUDA_VERSION = get_cuda_version()

# Nano/TX1 = 5.3, TX2 = 6.2, Xavier = 7.2, Orin = 8.7
if L4T_VERSION.major >= 36:    # JetPack 6
    CUDA_ARCHITECTURES = [87]
elif L4T_VERSION.major >= 34:  # JetPack 5
    CUDA_ARCHITECTURES = [72, 87]
elif L4T_VERSION.major == 32:  # JetPack 4
    CUDA_ARCHITECTURES = [53, 62, 72]

# x86_64, aarch64
SYSTEM_ARCH = platform.machine()

# Python version (3.6, 3.8, 3.10, ect)
if 'PYTHON_VERSION' in os.environ and len(os.environ['PYTHON_VERSION']) > 0:
    PYTHON_VERSION = Version(os.environ['PYTHON_VERSION'])
else:
    PYTHON_VERSION = Version(f'{sys.version_info.major}.{sys.version_info.minor}')

# LSB release and codename ("20.04", "focal")
LSB_RELEASE, LSB_CODENAME = get_lsb_release()<|MERGE_RESOLUTION|>--- conflicted
+++ resolved
@@ -203,13 +203,8 @@
                 # executing, for example, `export CUDA_VERSION=12.8`.
                 # If the env variable is not set, set the CUDA_VERSION to be the CUDA version
                 # that made available with the release of L4T_VERSION 
-<<<<<<< HEAD
-                if l4t_version == Version('36.4'):
+                if l4t_version == Version('36.4') or l4t_version == Version('36.4.2') or l4t_version == Version('36.4.3'):
                     cuda_version = '12.8'
-=======
-                if l4t_version == Version('36.4') or l4t_version == Version('36.4.2') or l4t_version == Version('36.4.3'):
-                    cuda_version = '12.6'
->>>>>>> a907f84a
                 elif l4t_version == Version('36.3'):
                     cuda_version = '12.4'
                 elif l4t_version == Version('36.2'):
