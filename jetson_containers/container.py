#!/usr/bin/env python3
import os
import sys
import copy
import time
import json
import pprint
import fnmatch
import logging
import traceback
import subprocess
import dockerhub_api
import datetime
from typing import List, Dict, Any, Union

from packaging.version import Version

from .packages import find_package, find_packages, resolve_dependencies, validate_dict
<<<<<<< HEAD

from .utils import (
    split_container_name, query_yes_no, needs_sudo, sudo_prefix,
    get_env, get_dir, get_repo_dir
)

from .logging import (
    get_log_dir, log_status, log_success, log_status, log_warning, log_debug,
    log_block, log_info, print_log, pprint_debug, colorize, LogConfig
)
=======
from .utils import split_container_name, query_yes_no, needs_sudo, sudo_prefix, get_dir, get_repo_dir
from .logging import get_log_dir, log_status, log_success, log_warning, log_debug, log_block, log_info, pprint_debug, colorize, LogConfig
>>>>>>> 2babad0e

from .l4t_version import (
  L4T_VERSION, LSB_RELEASES, l4t_version_from_tag, l4t_version_compatible,
  get_l4t_base, get_cuda_arch, get_cuda_version, get_jetpack_version, get_lsb_release
)

_NEWLINE_=" \\\n"  # used when building command strings

def format_time(seconds):
    """Format time in hh:mm:ss format"""
    hours = int(seconds // 3600)
    minutes = int((seconds % 3600) // 60)
    seconds = int(seconds % 60)
    return f"{hours:02d}:{minutes:02d}:{seconds:02d}"

<<<<<<< HEAD
def format_time_minutes(seconds):
    """Format time in mm:ss format, without padding for minutes over 99"""
    minutes = int(seconds // 60)
    seconds = int(seconds % 60)
    if minutes < 100:
        return f"{minutes:02d}m{seconds:02d}s"
    else:
        return f"{minutes}m{seconds:02d}s"

=======
>>>>>>> 2babad0e
class BuildTimer:
    def __init__(self):
        self.start_time = time.time()
        self.stage_start = time.time()
        self.current_stage = 0

    def get_elapsed(self):
        """Get total elapsed time"""
        return time.time() - self.start_time

    def next_stage(self):
        """Move to next stage and reset stage timer"""
        self.stage_start = time.time()
        self.current_stage += 1

def build_container(
        name: str='', packages: list=[], base: str=get_l4t_base(),
        build_flags: str='', build_args: dict=None, simulate: bool=False,
        skip_packages: list=[], skip_tests: list=[], test_only: list=[],
        push: str='', no_github_api=False, **kwargs
    ):
    """
    Multi-stage container build that chains together selected packages into one container image.
    For example, `['pytorch', 'tensorflow']` would build a container that had both pytorch and tensorflow in it.

    Parameters:
      name (str) -- name of container image to build (or a namespace to build under, ending in /)
                    if empty, a default name will be assigned based on the package(s) selected.
      packages (list[str]) -- list of package names to build (into one container)
      base (str) -- base container image to use (defaults to l4t-base or l4t-jetpack)
      build_flags (str) -- arguments to add to the 'docker build' command
      simulate (bool) -- if true, just print out the commands that would have been run
      skip_packages (list[str]) -- list of packages to skip from the build
      skip_tests (list[str]) -- list of tests to skip (or 'all' or 'intermediate')
      test_only (list[str]) -- only test these specified packages, skipping all other tests
      push (str) -- name of repository or user to push container to (no push if blank)
      no_github_api (bool) -- if true, use custom Dockerfile with no `ADD https://api.github.com/repos/...` line.

    Returns:
      The full name of the container image that was built (as a string)

    """
    if isinstance(packages, str):
        packages = [packages]
    elif validate_dict(packages):
        packages = [packages['name']]
    else:
        packages = packages.copy()

    if len(packages) == 0:
        raise ValueError("must specify at least one package to build")

    # by default these have an empty string
    if len(skip_tests) == 1 and len(skip_tests[0]) == 0:
        skip_tests = []

    if len(test_only) == 1 and len(test_only[0]) == 0:
        test_only = []

    # get default base container (l4t-jetpack)
    if not base:
        base = get_l4t_base()

    # add all dependencies to the build tree
    packages = resolve_dependencies(packages, skip_packages=skip_packages)

    # make sure all packages can be found before building any
    for package in packages:
        find_package(package)

    # assign default container repository if needed
    if len(name) == 0:
        name = packages[-1]
        repo_name = packages[-1]
    elif name.find(':') < 0 and name[-1] == '/':  # they gave a namespace to build under
        name += packages[-1]
        repo_name = packages[-1]
    else:
        repo_name = name.split(':')[0].split('/')[-1]

    # add prefix to tag
    last_pkg = find_package(packages[-1])
    prefix = last_pkg.get('prefix', '')
    postfix = last_pkg.get('postfix', '')
    tag_idx = name.find(':')

    if prefix:
        if tag_idx >= 0:
            name = name[:tag_idx+1] + prefix + '-' + name[tag_idx+1:]
        else:
            name = name + ':' + prefix

    if postfix:
        name += f"{':' if tag_idx < 0 else '-'}{postfix}"

    log_status(f'<b>BUILDING  {packages}</b>')

    # Add N-second countdown with BUILD_DELAY=N environment variable
    build_delay = get_env('BUILD_DELAY', default=0, type=int)

    if build_delay > 0:
        log_info("Starting build in...")
        for i in range(build_delay, 0, -1):
            log_info(f"{i}...")
            time.sleep(1)

    # Initialize status bar and clear screen
    terminal = os.get_terminal_size()
    print(f'\033[1;{terminal.lines-1}r\033[?6l\033[2J\033[H]', end='', flush=True)
    LogConfig.status = True

    # Initialize build timer
    timer = BuildTimer()

    # build chain of all packages
    for idx, package in enumerate(packages):
        pkg = find_package(package)
        # tag this build stage with the sub-package
        container_name = f"{name}-{package.replace(':','_')}"

        # generate the logging file (without the extension)
        log_file = os.path.join(get_log_dir('build'), container_name.replace('/','_')).replace(':','_')

        if 'dockerfile' in pkg:
            cmd = f"{sudo_prefix()}DOCKER_BUILDKIT=0 docker build --network=host" + _NEWLINE_
            cmd += f"  --tag {container_name}" + _NEWLINE_
            if no_github_api:
                dockerfilepath = os.path.join(pkg['path'], pkg['dockerfile'])
                with open(dockerfilepath, 'r') as fp:
                    data = fp.read()
                    if 'ADD https://api.github.com' in data:
                        dockerfilepath_minus_github_api = os.path.join(pkg['path'], pkg['dockerfile'] + '.minus-github-api')
                        os.system(f"cp {dockerfilepath} {dockerfilepath_minus_github_api}")
                        os.system(f"sed 's|^ADD https://api.github.com|#[minus-github-api]ADD https://api.github.com|' -i {dockerfilepath_minus_github_api}")
                        cmd += f"  --file {os.path.join(pkg['path'], pkg['dockerfile'] + '.minus-github-api')}" + _NEWLINE_
                    else:
                        cmd += f"  --file {os.path.join(pkg['path'], pkg['dockerfile'])}" + _NEWLINE_
            else:
                cmd += f"  --file {os.path.join(pkg['path'], pkg['dockerfile'])}" + _NEWLINE_

            cmd += f"  --build-arg BASE_IMAGE={base}" + _NEWLINE_

            if 'build_args' in pkg:
                cmd += ''.join([f"  --build-arg {key}=\"{value}\"" + _NEWLINE_ for key, value in pkg['build_args'].items()])

            if build_args:
                for key, value in build_args.items():
                    cmd += f"  --build-arg {key}={value}" + _NEWLINE_

            if 'build_flags' in pkg:
                cmd += '  ' + pkg['build_flags'] + _NEWLINE_

            if build_flags:
                cmd += '  ' + build_flags + _NEWLINE_

            cmd += '   ' + pkg['path']

            log_block(f"<b>> BUILDING  {container_name}</b>", f"<b>{cmd}</b>")

            # Calculate spaces needed to align time to right edge
            status_text = f"[{idx+1}/{len(packages)}] Building {package} ({container_name})"
            current_time = datetime.datetime.now().strftime("%H:%M:%S")
<<<<<<< HEAD
            time_text = f"{idx} stages completed in {format_time_minutes(timer.get_elapsed())} at {current_time}"
=======
            time_text = f"{idx} stages done in {format_time(timer.get_elapsed())} at {current_time}"
>>>>>>> 2babad0e
            spaces_needed = terminal.columns - len(status_text) - len(time_text)
            if spaces_needed > 0:
                status_text = status_text + ' ' * spaces_needed
            log_status(f"{status_text}{time_text}")

            cmd += _NEWLINE_ + f"2>&1 | tee {log_file + '.txt'}" + "; exit ${PIPESTATUS[0]}"  # non-tee version:  https://stackoverflow.com/a/34604684

            with open(log_file + '.sh', 'w') as cmd_file:   # save the build command to a shell script for future reference
                cmd_file.write('#!/usr/bin/env bash\n\n')
                cmd_file.write(cmd + '\n')

            if not simulate:  # remove the line breaks that were added for readability, and set the shell to bash so we can use $PIPESTATUS
                status = subprocess.run(cmd.replace(_NEWLINE_, ' '), executable='/bin/bash', shell=True, check=True)
                print('')
        else:
            tag_container(base, container_name, simulate)

        # run tests on the intermediate container
        if package not in skip_tests and 'intermediate' not in skip_tests and 'all' not in skip_tests:
            if len(test_only) == 0 or package in test_only:
                status_text = f"[{idx+1}/{len(packages)}] Testing {package} ({container_name})"
                current_time = datetime.datetime.now().strftime("%H:%M:%S")
                time_text = f"{idx} stages done in {format_time(timer.get_elapsed())} at {current_time}"
                spaces_needed = terminal.columns - len(status_text) - len(time_text)
                if spaces_needed > 0:
                    status_text = status_text + ' ' * spaces_needed
                log_status(f"{status_text}{time_text}")
                test_container(container_name, pkg, simulate)

        # use this container as the next base
        base = container_name
        timer.next_stage()

    # tag the final container
    tag_container(container_name, name, simulate)

    # re-run tests on final container
    for idx, package in enumerate(packages):
        if package not in skip_tests and 'all' not in skip_tests:
            if len(test_only) == 0 or package in test_only:
                status_text = f"[{idx+1}/{len(packages)}] Testing {package} ({name})"
                current_time = datetime.datetime.now().strftime("%H:%M:%S")
                time_text = f"{idx} stages done in {format_time(timer.get_elapsed())} at {current_time}"
                spaces_needed = terminal.columns - len(status_text) - len(time_text)
                if spaces_needed > 0:
                    status_text = status_text + ' ' * spaces_needed
                log_status(f"{status_text}{time_text}")
                test_container(name, package, simulate)
                timer.next_stage()

    # push container
    if push:
        log_status(f'Pushing {name}')
        name = push_container(name, push, simulate)

    log_success(f'✅ <b>Built {repo_name}</b> ({name})')
    return name


def build_containers(
        name: str='',
        packages: list=[],
        skip_packages: list=[],
        skip_errors: bool=False,
        **kwargs
    ):
    """
    Build separate container images for each of the requested packages (this is typically used in batch building jobs)
    For example, `['pytorch', 'tensorflow']` would build a pytorch container and a tensorflow container.

    Parameters:
      name (str) -- name of container to build (or a namespace to build under, ending in /)
                    if empty, a default name will be assigned based on the package(s) selected.
                    wildcards can be used to select packages (i.e. 'ros*' would build all ROS packages)
      packages (list[str]) -- list of package names to build (in separated containers)
      skip_packages (list[str]) -- list of packages to skip from the list
      skip_errors (bool) -- proceed with building the next container on an error (default false)

    kwargs:
      See the keyword arguments that are passed through to the build_containers() function.

    Returns:
      True if all containers built successfully, or False if there were any errors.
    """
    status = {} # pass/fail result of each build

    if not packages:  # build everything (for testing)
        packages = sorted(find_packages([]).keys())

    packages = find_packages(packages, skip=skip_packages)

    for package in packages:
        try:
            container_name = build_container(name, package, **kwargs)
        except Exception as error:
            print(error)
            if not skip_errors:
                return False #raise error #sys.exit(os.EX_SOFTWARE)
            status[package] = (container_name, error)
        else:
            status[package] = (container_name, None)

    log_info(f"Build logs at:  {get_log_dir('build')}")

    for package, (container_name, error) in status.items():
        msg = f"   * {package} ({container_name}) {'FAILED' if error else 'SUCCESS'}"
        if error is not None:
            msg += f"  ({error})"
        print_log(msg, level='error' if error else 'success')

    for _, error in status.values():
        if error:
            return False

    return True


def tag_container(source, target, simulate=False):
    """
    Tag a container image (source -> target)
    """
    cmd = f"{sudo_prefix()}docker tag {source} \\\n           {target}"

    log_block(f"<b>Tagging {source} </b>\n<b>     as {target}</b>\n", f"<b>{cmd}</b>\n")

    if not simulate:
        subprocess.run(cmd, shell=True, check=True)


def push_container(name, repository='', simulate=False):
    """
    Push container to a repository or user with 'docker push'

    If repository is specified (for example, a DockerHub username) the container will be re-tagged
    under that repository first. Otherwise, it's assumed the image is tagged under the correct name already.

    It's also assumed that this machine has already been logged into the repository with 'docker login'

    Returns the container name/tag that was pushed.
    """
    cmd = ""

    if repository:
        namespace_idx = name.find('/')
        local_name = name

        if namespace_idx >= 0:
            name = repository + local_name[namespace_idx:]
        else:
            name = repository + '/' + local_name

        cmd += f"{sudo_prefix()}docker rmi {name} ; "
        cmd += f"{sudo_prefix()}docker tag {local_name} {name} && "

    cmd += f"{sudo_prefix()}docker push {name}"

    log_block(f"<b>PUSHING {name}</b>", f"<b>{cmd}</b>\n")
    log_status(f"Pushing {name}")

    if not simulate:
        subprocess.run(cmd, executable='/bin/bash', shell=True, check=True)
        log_success(f"\nPushed container {name}\n")

    return name


def test_container(name, package, simulate=False):
    """
    Run tests on a container
    """
    package = find_package(package)

    if 'test' not in package:
        return True

    for test in package['test']:
        test_cmd = test.split(' ')  # test could be a command with arguments
        test_exe = test_cmd[0]      # just get just the script/executable name
        test_ext = os.path.splitext(test_exe)[1]
        log_file = os.path.join(get_log_dir('test'), f"{name.replace('/','_')}_{test_exe}").replace(':','_')

        cmd = f"{sudo_prefix()}docker run -t --rm --gpus=all --network=host" + _NEWLINE_
        cmd += f"  --env NVIDIA_DRIVER_CAPABILITIES=all" + _NEWLINE_
        cmd += f"  --volume {package['path']}:/test" + _NEWLINE_
        cmd += f"  --volume {get_dir('data')}:/data" + _NEWLINE_
        cmd += f"  --workdir /test" + _NEWLINE_
        cmd += '  ' + name + _NEWLINE_

        cmd += "    /bin/bash -c '"

        if test_ext == ".py":
            cmd += f"python3 {test}"
        elif test_ext == ".sh":
            cmd += f"/bin/bash {test}"
        else:
            cmd += f"{test}"

        log_block(f"<b>> TESTING  {name}</b>", f"<b>{cmd}</b>\n")

        cmd += "'" + _NEWLINE_
        cmd += f"2>&1 | tee {log_file + '.txt'}" + "; exit ${PIPESTATUS[0]}"

        with open(log_file + '.sh', 'w') as cmd_file:
            cmd_file.write('#!/usr/bin/env bash\n\n')
            cmd_file.write(cmd + '\n')

        if not simulate:  # TODO: return false on errors
            status = subprocess.run(cmd.replace(_NEWLINE_, ' '), executable='/bin/bash', shell=True, check=True)
            print('')

    return True


_LOCAL_CACHE=[]
_REGISTRY_CACHE=[]


def get_local_containers():
    """
    Get the locally-available container images from the 'docker images' command
    Returns a list of dicts with entries like the following:

        {"Containers":"N/A","CreatedAt":"2023-07-23 15:24:28 -0400 EDT","CreatedSince":"42 hours ago",
         "Digest":"\u003cnone\u003e","ID":"6acd9e526f50","Repository":"runner/l4t-pytorch",
         "SharedSize":"N/A","Size":"11.4GB","Tag":"r35.2.1","UniqueSize":"N/A","VirtualSize":"11.37GB"}

    These containers are sorted by most recent created to the oldest.
    """
    global _LOCAL_CACHE

    if len(_LOCAL_CACHE) > 0:
        return _LOCAL_CACHE

    cmd = ["docker", "images", "--format", "'{{json . }}'"]

    if needs_sudo():
        cmd = ["sudo"] + cmd

    status = subprocess.run(cmd, stdout=subprocess.PIPE, stderr=subprocess.PIPE,
                            #capture_output=True, universal_newlines=True,
                            shell=False, check=True)

    _LOCAL_CACHE = [json.loads(txt.lstrip("'").rstrip("'"))
        for txt in status.stdout.decode('ascii').splitlines()]

    pprint_debug(_LOCAL_CACHE)

    return _LOCAL_CACHE


def get_registry_containers(user='dustynv', use_cache=True, **kwargs):
    """
    Fetch a DockerHub user's public container images/tags.
    Returns a list of dicts with keys like 'namespace', 'name', and 'tags'.

    To view the number of requests remaining within the rate-limit:
      curl -i https://hub.docker.com/v2/namespaces/dustynv/repositories/l4t-pytorch/tags

    All the caching is to prevent going over the DockerHub API rate limits.
    """
    global _REGISTRY_CACHE

    if len(_REGISTRY_CACHE) > 0:
        return _REGISTRY_CACHE

    cache_path = kwargs.get('registry_cache',
        os.environ.get('DOCKERHUB_CACHE',
            os.path.join(get_dir('data'), 'containers.json')
    ))

    has_cache_path = (cache_path != "0" and cache_path.lower() != "off")
    cache_enabled = (use_cache and has_cache_path)

    if cache_enabled and os.path.isfile(cache_path):
        if time.time() - os.path.getmtime(cache_path) > 600 and os.geteuid() != 0:
            cmd = f"cd {get_repo_dir()} && git fetch origin dev --quiet && git checkout --quiet origin/dev -- {os.path.relpath(cache_path, get_repo_dir())}"
            status = subprocess.run(cmd, executable='/bin/bash', shell=True, check=False)
            if status.returncode != 0:
                logging.error(f'failed to update container registry cache from GitHub ({cache_path})')
                logging.error(f'return code {status.returncode} > {cmd}')

        with open(cache_path) as cache_file:
            try:
                _REGISTRY_CACHE = json.load(cache_file)
                pprint_debug(_REGISTRY_CACHE)
                return _REGISTRY_CACHE
            except Exception:
                pass

    hub = dockerhub_api.DockerHub(return_lists=True, token=os.environ.get('DOCKERHUB_TOKEN'))
    _REGISTRY_CACHE = hub.repositories(user)

    for repo in _REGISTRY_CACHE:
        repo['tags'] = hub.tags(user, repo['name'])

    if not has_cache_path:
        cache_path = 'data/containers.json'

    with open(cache_path, 'w') as cache_file:
        json.dump(_REGISTRY_CACHE, cache_file, indent=2)

    pprint_debug(_REGISTRY_CACHE)
    return _REGISTRY_CACHE


def find_local_containers(package, return_dicts=False, **kwargs):
    """
    Search for local containers on the machine containing this package.
    Returns a list of strings, unless return_dicts=True in which case
    a list of dicts is returned with the full metadata from the Docker engine.
    """
    if isinstance(package, dict):
        package = package['name']

    namespace, repo, tag = split_container_name(package)
    local_images = get_local_containers()

    found_containers = []

    for image in local_images:
        if namespace:
            if image['Repository'] != f'{namespace}/{repo}':
                continue
        else:
            if image['Repository'].split('/')[-1] != repo:
                continue

        if tag and tag != image['Tag'] and not image['Tag'].startswith(tag + '-'):
            continue

        if return_dicts:
            found_containers.append(image)
        else:
            found_containers.append(f"{image['Repository']}:{image['Tag']}")

    return found_containers


def find_registry_containers(package, check_l4t_version=True, return_dicts=False, **kwargs):
    """
    Search DockerHub for container images compatible with the package or container name.

    The returned list of images will also be compatible with the version of L4T
    running on the device, unless check_l4t_version is set to false

    Normally a list of strings is returned, unless return_dicts=True in which case
    a list of dicts is returned with the full metadata from DockerHub.
    """
    if isinstance(package, dict):
        package = package['name']

    namespace, repo, tag = split_container_name(package)
    registry_repos = get_registry_containers(**kwargs)
    pprint_debug(registry_repos)

    found_containers = []

    for registry_repo in registry_repos:
        if registry_repo['name'] != repo:
            continue

        repo_copy = copy.deepcopy(registry_repo)
        repo_copy['tags'] = []

        for registry_image in registry_repo['tags']:
            if tag and not (tag == registry_image['name'] or fnmatch.fnmatch(registry_image['name'], tag + '-*')):
                continue

            if check_l4t_version:
                if not l4t_version_compatible(l4t_version_from_tag(registry_image['name']), **kwargs):
                    continue

            repo_copy['tags'].append(copy.deepcopy(registry_image))

            if not return_dicts:
                found_containers.append(
                    f"{registry_repo['namespace']}/{registry_repo['name']}:{registry_image['name']}"
                )

        if return_dicts and len(repo_copy['tags']) > 0:
            found_containers.append(repo_copy)

    return found_containers


def find_container(package, prefer_sources=['local', 'registry', 'build'], disable_sources=[], quiet=True, **kwargs):
    """
    Finds a local or remote container image to run for the given package (returns a string)
    TODO search for other packages that depend on this package if an image isn't available.
    TODO check if the dockerhub image has updated vs local copy, and if so ask user if they want to pull it.
    """
    if isinstance(package, dict):
        package = package['name']

    namespace, repo, tag = split_container_name(package)
    log_debug(f"Finding compatible container image for namespace={namespace} repo={repo} tag={tag}")

    for source in prefer_sources:
        if source in disable_sources:
            continue

        if source == 'local':
            local_images = find_local_containers(package, **kwargs)

            if len(local_images) > 0:
                return local_images[0]

        elif source == 'registry':
            registry_images = find_registry_containers(package, return_dicts=True, **kwargs)

            if len(registry_images) > 0:
                img = registry_images[0]  # TODO allow use to select image if there are multiple candidates
                img_tag = img['tags'][0]
                img_name = f"{img['namespace']}/{img['name']}:{img_tag['name']}"
                if quiet or query_yes_no(f"\nFound compatible container {img_name} ({img_tag['tag_last_pushed'][:10]}, {img_tag['full_size']/(1024**3):.1f}GB) - would you like to pull it?", default="yes"):
                    return img_name

        elif source == 'build':
            if not quiet and query_yes_no(f"\nCouldn't find a compatible container for {package}, would you like to build it?"):
                return build_container('', package) #, simulate=True)

    # compatible container image could not be found
    return None

def parse_container_versions(tags, use_defaults=True, **kwargs):
    """
    Parse well-formed container tags into their L4T_VERSION, CUDA_VERSION, LSB_RELEASE, ect.
    This returns a dict of the aformentioned versions (typically from l4t_version.py)
    Missing tags will be filled in with their defaults unless ``use_defaults=False``
    """
    #from ..packages.ros.version import ROS_PACKAGES
    ROS_PACKAGES = ['ros_base', 'ros_core', 'desktop']  # TODO add function to import package

    container = tags.lower()

    if ':' in tags:
        tags = tags.split(':')[-1]

    tags = tags.split('-')
    data = {}

    for x in tags:
        if not x or len(x) == 0:
            continue
        if len(x) >= 4 and x.startswith('cu') and x[2:].isnumeric():
            data['CUDA_VERSION'] = f"{float(x[2:])/10:.1f}"
        elif len(x) >= 3 and x.lower().startswith('r') and x[1:3].isnumeric():
            data['L4T_VERSION'] = x[1:]
        elif len(x) == 5 and x in LSB_RELEASES:
            data['LSB_RELEASE'] = x
        elif 'ros' in container and x in ROS_PACKAGES:
            data['ROS_PACKAGE'] = x
        elif 'version' not in data:
            data['version'] = x
        else:
            log_info(f"Skipping unknown container tag '{x}' while parsing '{container}'")

    if not use_defaults:
        return data

    if not 'L4T_VERSION' in data:
        log_warning(f"Missing L4T_VERSION tag from container '{container}'")
        return data

    l4t_version = data['L4T_VERSION']

    data.setdefault('JETPACK_VERSION', get_jetpack_version(l4t_version=l4t_version))
    data.setdefault('CUDA_VERSION', get_cuda_version(l4t_version=l4t_version))
    data.setdefault('CUDA_ARCH', get_cuda_arch(l4t_version=l4t_version, format=str))
    data.setdefault('LSB_RELEASE', get_lsb_release(l4t_version=l4t_version))

    if 'ros' in container and 'ROS_PACKAGE' not in data:
        for ros_package in ROS_PACKAGES:
            if ros_package in container or ros_package.replace('_', '-') in container:
                data['ROS_PACKAGE'] = ros_package
                break

    for k,v in data.items():
        if not v:
            del k
            continue
        data[k] = str(v)

    return data<|MERGE_RESOLUTION|>--- conflicted
+++ resolved
@@ -16,7 +16,6 @@
 from packaging.version import Version
 
 from .packages import find_package, find_packages, resolve_dependencies, validate_dict
-<<<<<<< HEAD
 
 from .utils import (
     split_container_name, query_yes_no, needs_sudo, sudo_prefix,
@@ -27,10 +26,6 @@
     get_log_dir, log_status, log_success, log_status, log_warning, log_debug,
     log_block, log_info, print_log, pprint_debug, colorize, LogConfig
 )
-=======
-from .utils import split_container_name, query_yes_no, needs_sudo, sudo_prefix, get_dir, get_repo_dir
-from .logging import get_log_dir, log_status, log_success, log_warning, log_debug, log_block, log_info, pprint_debug, colorize, LogConfig
->>>>>>> 2babad0e
 
 from .l4t_version import (
   L4T_VERSION, LSB_RELEASES, l4t_version_from_tag, l4t_version_compatible,
@@ -46,7 +41,6 @@
     seconds = int(seconds % 60)
     return f"{hours:02d}:{minutes:02d}:{seconds:02d}"
 
-<<<<<<< HEAD
 def format_time_minutes(seconds):
     """Format time in mm:ss format, without padding for minutes over 99"""
     minutes = int(seconds // 60)
@@ -56,8 +50,6 @@
     else:
         return f"{minutes}m{seconds:02d}s"
 
-=======
->>>>>>> 2babad0e
 class BuildTimer:
     def __init__(self):
         self.start_time = time.time()
@@ -220,11 +212,7 @@
             # Calculate spaces needed to align time to right edge
             status_text = f"[{idx+1}/{len(packages)}] Building {package} ({container_name})"
             current_time = datetime.datetime.now().strftime("%H:%M:%S")
-<<<<<<< HEAD
-            time_text = f"{idx} stages completed in {format_time_minutes(timer.get_elapsed())} at {current_time}"
-=======
             time_text = f"{idx} stages done in {format_time(timer.get_elapsed())} at {current_time}"
->>>>>>> 2babad0e
             spaces_needed = terminal.columns - len(status_text) - len(time_text)
             if spaces_needed > 0:
                 status_text = status_text + ' ' * spaces_needed
